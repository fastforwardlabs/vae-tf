from datetime import datetime
import os
import sys

import numpy as np
import tensorflow as tf

from layers import Dense
import plot
from utils import composeAll, print_


class VAE():
    """Variational Autoencoder

    see: Kingma & Welling - Auto-Encoding Variational Bayes
    (http://arxiv.org/abs/1312.6114)
    """
    DEFAULTS = {
        "batch_size": 128,
        "learning_rate": 1E-3,
        "dropout": 1.,
        "lambda_l2_reg": 0.,
        "nonlinearity": tf.nn.elu,
        "squashing": tf.nn.sigmoid,
        "kl_ratio": 1.,
        "temperature": 1.
    }
    RESTORE_KEY = "to_restore"

    def __init__(self, architecture, d_hyperparams={}, meta_graph=None,
                 save_graph_def=True, log_dir="./log"):
        """(Re)build a symmetric VAE model with given:

            * architecture (list of nodes per encoder layer); e.g.
               [1000, 500, 250, 10] specifies a VAE with 1000-D inputs, 10-D latents,
               & end-to-end architecture [1000, 500, 250, 10, 250, 500, 1000]

            * hyperparameters (optional dictionary of updates to `DEFAULTS`)
        """
        self.architecture = architecture
        self.__dict__.update(VAE.DEFAULTS, **d_hyperparams)
        self.sesh = tf.Session()

        if not meta_graph: # new model
            self.datetime = datetime.now().strftime(r"%y%m%d_%H%M")
            # build graph
            handles = self._buildGraph()
            for handle in handles:
                tf.add_to_collection(VAE.RESTORE_KEY, handle)
            self.sesh.run(tf.initialize_all_variables())

        else: # restore saved model
            self.datetime = "{}_reloaded".format(os.path.basename(meta_graph)[:11])
            # rebuild graph
            meta_graph = os.path.abspath(meta_graph)
            tf.train.import_meta_graph(meta_graph + ".meta").restore(
                self.sesh, meta_graph)
            handles = self.sesh.graph.get_collection(VAE.RESTORE_KEY)

        # unpack handles for tensor ops to feed or fetch
        (self.x_in, self.dropout_, self.z_mean, self.z_log_sigma,
         self.x_reconstructed, self.z_, self.x_reconstructed_,
         self.cost, self.global_step, self.train_op) = handles

        if save_graph_def: # tensorboard
            self.logger = tf.train.SummaryWriter(log_dir, self.sesh.graph)

    @property
    def step(self):
        """Train step"""
        return self.global_step.eval(session=self.sesh)

    def _buildGraph(self):
        x_in = tf.placeholder(tf.float32, shape=[None, # enables variable batch size
                                                 self.architecture[0]], name="x")
        dropout = tf.placeholder_with_default(1., shape=[], name="dropout")

        # encoding / "recognition": q(z|x)
        # approximation of true posterior p(z|x) -- intractable to calculate
        encoding = [Dense("encoding", hidden_size, dropout, self.nonlinearity)
                    # hidden layers reversed for function composition: outer -> inner
                    for hidden_size in reversed(self.architecture[1:-1])]
        h_encoded = composeAll(encoding)(x_in)

        # latent distribution over z responsible for observed x, parameterized
        # by hidden encoding: z ~ N(z_mean, np.exp(z_log_sigma)**2)
        z_mean = Dense("z_mean", self.architecture[-1], dropout)(h_encoded)
        z_log_sigma = Dense("z_log_sigma", self.architecture[-1], dropout)(h_encoded)
        # kingma & welling: only 1 draw necessary as long as minibatch large enough (>100)
        z = self.sampleGaussian(z_mean, z_log_sigma)

        # decoding / "generative": p(x|z)
        decoding = [Dense("decoding", hidden_size, dropout, self.nonlinearity)
                    for hidden_size in self.architecture[1:-1]] # assumes symmetry
        # final reconstruction: restore original dims, squash outputs [0, 1]
        decoding.insert(0, Dense( # prepend as outermost function
            "x_decoding", self.architecture[0], dropout, self.squashing))
        x_reconstructed = tf.identity(composeAll(decoding)(z), name="x_reconstructed")

        # ops to directly explore latent space
        # defaults to prior z ~ N(0, I)
        z_ = tf.placeholder_with_default(tf.random_normal([1, self.architecture[-1]]),
                                         shape=[None, self.architecture[-1]],
                                         name="latent_in")
        x_reconstructed_ = composeAll(decoding)(z_)

        # optimization
        # goal: find variational & generative parameters that best reconstruct x
        # == maximize log likelihood over observed datapoints
        # == maximize variational lower bound on "evidence" - i.e. marginal log likelihoods of observed xs

        # reconstruction loss: mismatch b/w x & x_reconstructed
        # binary cross-entropy -- assumes x & p(x|z) are iid Bernoullis
        rec_loss = VAE.crossEntropy(x_reconstructed, x_in)
        # rec_loss = VAE.l1_loss(x_reconstructed, x_in)
        # rec_loss = 0.5 * VAE.l2_loss(x_reconstructed, x_in) # "half of the euclidean error" = MSE
        # rec_loss = print_(rec_loss, "rec")

        # Kullback-Leibler divergence: mismatch b/w approximate vs. imposed/true posterior
        kl_loss = VAE.kullbackLeibler(z_mean, z_log_sigma)
        # kl_loss = print_(kl_loss, "kl")

<<<<<<< HEAD
        # average over minibatch
        # weighting reconstruction loss by some alpha (0, 1) increases relative weight of prior
        # cost = tf.reduce_mean(rec_loss + kl_loss, name="cost") # TODO: weighting ?
        # cost = print_(cost, "cost")

=======
>>>>>>> aa9f9245
        with tf.name_scope("l2_regularization"):
            regularizers = [tf.nn.l2_loss(var) for var in self.sesh.graph.get_collection(
                "trainable_variables") if "weights" in var.name]
            l2_reg = self.lambda_l2_reg * tf.add_n(regularizers)

<<<<<<< HEAD
        # weighting reconstruction loss by some alpha (0, 1) increases relative weight of prior
        # alpha = 1. # TODO: weighting ?
        # cost = tf.reduce_mean(alpha * rec_loss + kl_loss, name="cost")
        with tf.name_scope("cost"):
            # average over batch # TODO
            cost = tf.reduce_mean(self.temperature * rec_loss + self.kl_ratio * kl_loss, name="vae_cost")
            cost += l2_reg
        # cost = print_(cost, "cost")
=======
        with tf.name_scope("cost"):
            # average over minibatch
            cost = tf.reduce_mean(rec_loss + self.kl_ratio * kl_loss,
                                  name="vae_cost")
            cost += l2_reg
            # cost = print_(cost, "cost")
>>>>>>> aa9f9245

        # optimization
        global_step = tf.Variable(0, trainable=False)
        with tf.name_scope("Adam_optimizer"):
            optimizer = tf.train.AdamOptimizer(self.learning_rate)#, epsilon=1.)
            tvars = tf.trainable_variables()
            grads_and_vars = optimizer.compute_gradients(cost, tvars)
            clipped = [(tf.clip_by_value(grad, -5, 5), tvar) # gradient clipping
                    for grad, tvar in grads_and_vars]
            train_op = optimizer.apply_gradients(clipped, global_step=global_step,
                                                 name="minimize_cost")
            # #train_op = optimizer.apply_gradients(list(zip(grads, tvars)))
            # train_op = (tf.train.AdamOptimizer(self.learning_rate)
            #                     .minimize(cost))

        # self.numerics = tf.add_check_numerics_ops()

        # ops to directly explore latent space
        # defaults to prior z ~ N(0, I)
        with tf.name_scope("latent_in"):
            z_ = tf.placeholder_with_default(tf.random_normal([1, self.architecture[-1]]),
                                            shape=[None, self.architecture[-1]],
                                            name="latent_in")
        x_reconstructed_ = composeAll(decoding)(z_)

        return (x_in, dropout, z_mean, z_log_sigma, x_reconstructed,
                z_, x_reconstructed_, cost, global_step, train_op)

    def sampleGaussian(self, mu, log_sigma):
        """(Differentiably!) draw sample from Gaussian with given shape, subject to random noise epsilon"""
        with tf.name_scope("sample_gaussian"):
            # reparameterization trick
            epsilon = tf.random_normal(tf.shape(log_sigma), name="epsilon")
            return mu + epsilon * tf.exp(log_sigma) # N(mu, I * sigma**2)

    @staticmethod
    def crossEntropy(obs, actual, offset=1e-7):
        """Binary cross-entropy, per training example"""
        # (tf.Tensor, tf.Tensor, float) -> tf.Tensor
        with tf.name_scope("cross_entropy"):
            # bound by clipping to avoid nan
            obs_ = tf.clip_by_value(obs, offset, 1 - offset)
            return -tf.reduce_sum(actual * tf.log(obs_) +
                                  (1 - actual) * tf.log(1 - obs_), 1)

    @staticmethod
    def l1_loss(obs, actual):
        """L1 loss (a.k.a. LAD), per training example"""
        # (tf.Tensor, tf.Tensor, float) -> tf.Tensor
        with tf.name_scope("l1_loss"):
            return tf.reduce_sum(tf.abs(obs - actual) , 1)

    @staticmethod
    def l2_loss(obs, actual):
        """L2 loss (a.k.a. Euclidean / LSE), per training example"""
        # (tf.Tensor, tf.Tensor, float) -> tf.Tensor
        with tf.name_scope("l2_loss"):
            return tf.reduce_sum(tf.square(obs - actual), 1)

    @staticmethod
    def kullbackLeibler(mu, log_sigma):
<<<<<<< HEAD
        """Gaussian Kullback-Leibler divergence KL(q||p), per training example"""
=======
        """(Gaussian) Kullback-Leibler divergence KL(q||p), per training example"""
>>>>>>> aa9f9245
        # (tf.Tensor, tf.Tensor) -> tf.Tensor
        with tf.name_scope("KL_divergence"):
            # = -0.5 * (1 + log(sigma**2) - mu**2 - sigma**2)
            return -0.5 * tf.reduce_sum(1 + 2 * log_sigma - mu**2 - tf.exp(2 * log_sigma), 1)

    def encode(self, x):
        """Probabilistic encoder from inputs to latent distribution parameters;
        a.k.a. inference network q(z|x)
        """
        # np.array -> [float, float]
        feed_dict = {self.x_in: x}
        return self.sesh.run([self.z_mean, self.z_log_sigma], feed_dict=feed_dict)

    def decode(self, zs=None):
        """Generative decoder from latent space to reconstructions of input space;
        a.k.a. generative network p(x|z)
        """
        # (np.array | tf.Variable) -> np.array
        feed_dict = dict()
        if zs != None:
            is_tensor = lambda x: hasattr(x, "eval")
            zs = (self.sesh.run(zs) if is_tensor(zs) else zs) # coerce to np.array
            feed_dict.update({self.z_: zs})
        # else, zs defaults to draw from conjugate prior z ~ N(0, I)
        return self.sesh.run(self.x_reconstructed_, feed_dict=feed_dict)

    def vae(self, x):
        """End-to-end autoencoder"""
        # np.array -> np.array
        return self.decode(self.sampleGaussian(*self.encode(x)))

    def train(self, X, max_iter=np.inf, max_epochs=np.inf, cross_validate=True,
              verbose=True, save=False, outdir="./out", plots_outdir="./png",
              plot_latent_over_time=False):
        if save:
            saver = tf.train.Saver(tf.all_variables())

        try:
            err_train = 0
            now = datetime.now().isoformat()[11:]
            print("------- Training begin: {} -------\n".format(now))

            if plot_latent_over_time: # plot latent space over log_BASE time (i.e. training rounds)
                BASE = 2
                INCREMENT = 0.5
                pow_ = 0 # initial power/exponent

            while True:
                x, _ = X.train.next_batch(self.batch_size)
                feed_dict = {self.x_in: x, self.dropout_: self.dropout}
                fetches = [self.x_reconstructed, self.cost, self.global_step, self.train_op]
                x_reconstructed, cost, i, _ = self.sesh.run(fetches, feed_dict)

                err_train += cost

<<<<<<< HEAD
                #######################################################################
                # PLOT LATENT OVER (LOG_2) TIME
                # if 2**pow_ == i:
                while int(round(2**pow_)) == i: # catch repeats
                    plot.exploreLatent(self, nx=20, ny=20, range_=(-4, 4), outdir=
                                       plots_outdir, name="explore_{}".format(pow_))

                    plot.plotInLatent(self, X.train.images, X.train.labels, range_=
                                      (-8, 8), title="train", name="train_{}".format(pow_),
                                      outdir=plots_outdir)
                    # names = ("train", "validation", "test")
                    # datasets = (X.train, X.validation, X.test)
                    # for name, dataset in zip(names, datasets):
                    #     plot.plotInLatent(self, dataset.images, dataset.labels, range_=
                    #                       (-6, 6), name=name, outdir=plots_outdir)

                    print("2^{} = {}".format(pow_, i))
                    pow_ += 0.5#1

                if i%5000 == 0: # non-verbose monitoring
                    print("round {} --> avg cost: ".format(i), err_train / i)
                #######################################################################
=======
                if plot_latent_over_time:
                    while int(round(BASE**pow_)) == i:
                        plot.exploreLatent(self, nx=20, ny=20, range_=(-4, 4), outdir=
                                        plots_outdir, name="explore_{}".format(pow_))

                        names = ("train", "validation", "test")
                        datasets = (X.train, X.validation, X.test)
                        for name, dataset in zip(names, datasets):
                            plot.plotInLatent(self, dataset.images, dataset.labels, range_=
                                              (-6, 6), title=name, outdir=plots_outdir,
                                              name="{}_{}".format(name, pow_))

                        print("{}^{} = {}".format(BASE, pow_, i))
                        pow += INCREMENT
>>>>>>> aa9f9245

                if i%1000 == 0 and verbose:
                    print("round {} --> avg cost: ".format(i), err_train / i)

                if i%2000 == 0 and verbose:# and i >= 10000:
                    # visualize `n` examples of current minibatch inputs + reconstructions
                    plot.plotSubset(self, x, x_reconstructed, n=10, name="train",
                                    outdir=plots_outdir)

                    if cross_validate:
                        x, _ = X.validation.next_batch(self.batch_size)
                        feed_dict = {self.x_in: x}
                        fetches = [self.x_reconstructed, self.cost]
                        x_reconstructed, cost = self.sesh.run(fetches, feed_dict)

                        print("round {} --> CV cost: ".format(i), cost)
                        plot.plotSubset(self, x, x_reconstructed, n=10, name="cv",
                                        outdir=plots_outdir)

                if i >= max_iter or X.train.epochs_completed >= max_epochs:
                    print("final avg cost (@ step {} = epoch {}): {}".format(
                        i, X.train.epochs_completed, err_train / i))
                    now = datetime.now().isoformat()[11:]
                    print("------- Training end: {} -------\n".format(now))

                    if save:
                        outfile = os.path.join(os.path.abspath(outdir), "{}_vae_{}".format(
                            self.datetime, "_".join(map(str, self.architecture))))
                        saver.save(self.sesh, outfile, global_step=self.step)
                    try:
                        self.logger.flush()
                        self.logger.close()
                    except(AttributeError): # not logging
                        continue
                    break

        except(KeyboardInterrupt):
            print("final avg cost (@ step {} = epoch {}): {}".format(
                i, X.train.epochs_completed, err_train / i))
            now = datetime.now().isoformat()[11:]
            print("------- Training end: {} -------\n".format(now))
            sys.exit(0)<|MERGE_RESOLUTION|>--- conflicted
+++ resolved
@@ -121,36 +121,17 @@
         kl_loss = VAE.kullbackLeibler(z_mean, z_log_sigma)
         # kl_loss = print_(kl_loss, "kl")
 
-<<<<<<< HEAD
-        # average over minibatch
-        # weighting reconstruction loss by some alpha (0, 1) increases relative weight of prior
-        # cost = tf.reduce_mean(rec_loss + kl_loss, name="cost") # TODO: weighting ?
-        # cost = print_(cost, "cost")
-
-=======
->>>>>>> aa9f9245
         with tf.name_scope("l2_regularization"):
             regularizers = [tf.nn.l2_loss(var) for var in self.sesh.graph.get_collection(
                 "trainable_variables") if "weights" in var.name]
             l2_reg = self.lambda_l2_reg * tf.add_n(regularizers)
 
-<<<<<<< HEAD
-        # weighting reconstruction loss by some alpha (0, 1) increases relative weight of prior
-        # alpha = 1. # TODO: weighting ?
-        # cost = tf.reduce_mean(alpha * rec_loss + kl_loss, name="cost")
-        with tf.name_scope("cost"):
-            # average over batch # TODO
-            cost = tf.reduce_mean(self.temperature * rec_loss + self.kl_ratio * kl_loss, name="vae_cost")
-            cost += l2_reg
-        # cost = print_(cost, "cost")
-=======
         with tf.name_scope("cost"):
             # average over minibatch
             cost = tf.reduce_mean(rec_loss + self.kl_ratio * kl_loss,
                                   name="vae_cost")
             cost += l2_reg
             # cost = print_(cost, "cost")
->>>>>>> aa9f9245
 
         # optimization
         global_step = tf.Variable(0, trainable=False)
@@ -212,11 +193,7 @@
 
     @staticmethod
     def kullbackLeibler(mu, log_sigma):
-<<<<<<< HEAD
-        """Gaussian Kullback-Leibler divergence KL(q||p), per training example"""
-=======
         """(Gaussian) Kullback-Leibler divergence KL(q||p), per training example"""
->>>>>>> aa9f9245
         # (tf.Tensor, tf.Tensor) -> tf.Tensor
         with tf.name_scope("KL_divergence"):
             # = -0.5 * (1 + log(sigma**2) - mu**2 - sigma**2)
@@ -272,30 +249,6 @@
 
                 err_train += cost
 
-<<<<<<< HEAD
-                #######################################################################
-                # PLOT LATENT OVER (LOG_2) TIME
-                # if 2**pow_ == i:
-                while int(round(2**pow_)) == i: # catch repeats
-                    plot.exploreLatent(self, nx=20, ny=20, range_=(-4, 4), outdir=
-                                       plots_outdir, name="explore_{}".format(pow_))
-
-                    plot.plotInLatent(self, X.train.images, X.train.labels, range_=
-                                      (-8, 8), title="train", name="train_{}".format(pow_),
-                                      outdir=plots_outdir)
-                    # names = ("train", "validation", "test")
-                    # datasets = (X.train, X.validation, X.test)
-                    # for name, dataset in zip(names, datasets):
-                    #     plot.plotInLatent(self, dataset.images, dataset.labels, range_=
-                    #                       (-6, 6), name=name, outdir=plots_outdir)
-
-                    print("2^{} = {}".format(pow_, i))
-                    pow_ += 0.5#1
-
-                if i%5000 == 0: # non-verbose monitoring
-                    print("round {} --> avg cost: ".format(i), err_train / i)
-                #######################################################################
-=======
                 if plot_latent_over_time:
                     while int(round(BASE**pow_)) == i:
                         plot.exploreLatent(self, nx=20, ny=20, range_=(-4, 4), outdir=
@@ -310,7 +263,6 @@
 
                         print("{}^{} = {}".format(BASE, pow_, i))
                         pow += INCREMENT
->>>>>>> aa9f9245
 
                 if i%1000 == 0 and verbose:
                     print("round {} --> avg cost: ".format(i), err_train / i)
