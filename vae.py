from datetime import datetime
import os
import sys

import numpy as np
import tensorflow as tf

from layers import Dense
import plot
from utils import composeAll, print_


class VAE():
    """Variational Autoencoder

    see: Kingma & Welling - Auto-Encoding Variational Bayes
    (http://arxiv.org/pdf/1312.6114v10.pdf)
    """

    DEFAULTS = {
        "batch_size": 128,
        "learning_rate": 1E-3,
        "dropout": 1.,
        "lambda_l2_reg": 0., #TODO
        "nonlinearity": tf.nn.tanh,
        "squashing": tf.nn.sigmoid,
        #"rec_loss": "xent" # "l1", "l2" # TODO: yay/nay
    }
    RESTORE_KEY = "to_restore"

    def __init__(self, architecture: list[int], d_hyperparams={}, meta_graph=None,
                 save_graph_def=True, log_dir="./log"):
        """(Re)build a symmetric VAE model with given:

            * architecture (list of nodes per encoder layer);
               i.e. [1000, 500, 250, 10] specifies a VAE with 1000 input dims, 10 latent dims,
               & end-to-end architecture [1000, 500, 250, 10, 250, 500, 1000]

            * hyperparameters (dictionary of updates to `DEFAULTS`, if specified)
        """
        self.architecture = architecture
        self.__dict__.update(VAE.DEFAULTS, **d_hyperparams)
        self.sesh = tf.Session()

        # new model
        if not meta_graph:
            self.datetime = "".join(c for c in str(datetime.today()) if c.isdigit()
                                    or c.isspace())[2:13].replace(" ", "_") # YYMMDD_HHMM
            # build graph
            handles = self._buildGraph()
            for handle in handles:
                tf.add_to_collection(VAE.RESTORE_KEY, handle)
            self.sesh.run(tf.initialize_all_variables())

        # restore saved model
        else:
            self.datetime = "{}_reloaded".format(os.path.basename(meta_graph)[:11])
            # rebuild graph
            meta_graph = os.path.abspath(meta_graph)
            tf.train.import_meta_graph(meta_graph + ".meta").restore(
                self.sesh, meta_graph)
            handles = self.sesh.graph.get_collection(VAE.RESTORE_KEY)

        # unpack handles for tensor ops to feed or fetch
        (self.x_in, self.dropout_, self.z_mean, self.z_log_sigma,
         self.x_reconstructed, self.z_, self.x_reconstructed_,
         self.cost, self.global_step, self.train_op) = handles

        if save_graph_def: # tensorboard
            self.logger = tf.train.SummaryWriter(log_dir, self.sesh.graph)

    @property
    def step(self):
        """Train step"""
        return self.global_step.eval(session=self.sesh)

    def _buildGraph(self):
        x_in = tf.placeholder(tf.float32, shape=[None, # enables variable batch size
                                                 self.architecture[0]], name="x")
        dropout = tf.placeholder_with_default(1., shape=[], name="dropout")

        # encoding / "recognition": q(z|x)
        # approximation of true posterior p(z|x) -- intractable to calculate
        encoding = [Dense("encoding", hidden_size, dropout, self.nonlinearity)
                    # hidden layers reversed for function composition -- outer -> inner
                    for hidden_size in reversed(self.architecture[1:-1])]
        h_encoded = composeAll(encoding)(x_in)

        # latent distribution over z responsible for observed x, parameterized based on hidden encoding
        # q(z|x) ~ N(z_mean, np.exp(z_log_sigma)**2)
        z_mean = Dense("z_mean", self.architecture[-1], dropout)(h_encoded)
        z_log_sigma = Dense("z_log_sigma", self.architecture[-1], dropout)(h_encoded)
        # kingma & welling: only 1 draw necessary as long as minibatch is large enough (>100)
        z = self.sampleGaussian(z_mean, z_log_sigma)

        # decoding / "generative": p(x|z)
        # given choice of z, generate corresponding x
        # (assumes symmetric hidden architecture)
        decoding = [Dense("decoding", hidden_size, dropout, self.nonlinearity)
                    for hidden_size in self.architecture[1:-1]]
        # final reconstruction -- restore original dims, squash outputs [0, 1]
        # prepend as outermost function
        decoding.insert(0, Dense("x_decoding", self.architecture[0], dropout, self.squashing))
        x_reconstructed = tf.identity(composeAll(decoding)(z), name="x_reconstructed")

        # ops to directly explore latent space
        # defaults to prior z ~ N(0, I)
        z_ = tf.placeholder_with_default(tf.random_normal([1, self.architecture[-1]]),
                                         shape=[None, self.architecture[-1]],
                                         name="latent_in")
        x_reconstructed_ = composeAll(decoding)(z_)

        # optimization
        # goal: find variational & generative parameters that best reconstruct x
        # == maximize log likelihood over observed datapoints
        # == maximize variational lower bound on marginal log likelihoods of observed xs

        # reconstruction loss: mismatch b/w x & x_reconstructed
        # binary cross-entropy -- assumes x & p(x|z) are iid Bernoullis
        rec_loss = VAE.crossEntropy(x_reconstructed, x_in)
        # rec_loss = VAE.l1_loss(x_reconstructed, x_in)
        # rec_loss = 0.5 * VAE.l2_loss(x_reconstructed, x_in) # "half of the euclidean error" = MSE
        rec_loss = print_(rec_loss, "rec")

        # Kullback-Leibler divergence: mismatch b/w approximate posterior & imposed prior
        # KL[q(z|x) || p(z)]
        kl_loss = VAE.kullbackLeibler(z_mean, z_log_sigma)
        kl_loss = print_(kl_loss, "kl")

        # take mean over minibatch
        # weighting reconstruction loss by some alpha (0, 1) increases relative weight of prior
        cost = tf.reduce_mean(0.5 * rec_loss + kl_loss, name="cost") # TODO: weighting ?
        cost = print_(cost, "cost")

        with tf.name_scope("l2_regularization"):
            regularizers = [tf.nn.l2_loss(var) for var in self.sesh.graph.get_collection(
                "trainable_variables") if "weights" in var.name]
            l2_reg = self.lambda_l2_reg * tf.add_n(regularizers)
            l2_reg = print_(l2_reg, "l2")
<<<<<<< HEAD

        # take mean over batch
        # weighting reconstruction loss by some alpha (0, 1) increases relative weight of prior
        cost = tf.reduce_mean(0.5 * rec_loss + kl_loss, name="cost") + l2_reg # TODO: weighting ?
        # cost = tf.add(rec_loss, kl_loss, name="cost")
=======
        cost += l2_reg
>>>>>>> 630429dd
        cost = print_(cost, "cost")

        # training
        global_step = tf.Variable(0, trainable=False)
        with tf.name_scope("Adam_optimizer"):
            optimizer = tf.train.AdamOptimizer(self.learning_rate)#, epsilon=1.)
            tvars = tf.trainable_variables()
            grads_and_vars = optimizer.compute_gradients(cost, tvars)
<<<<<<< HEAD
            # clipped = [(tf.clip_by_value(grad, -1, 1), tvar) # gradient clipping
            clipped = [(tf.clip_by_value(grad, -5, 5), tvar) # gradient clipping
                    for grad, tvar in grads_and_vars]
            # self.global_norm = print_(tf.global_norm(tvars), "global norm")
            # # grads, _ = tf.clip_by_global_norm(tf.gradients(cost, tvars), 1)
            train_op = optimizer.apply_gradients(clipped, global_step=global_step,
                                                 name="minimize_cost")
            # #train_op = optimizer.apply_gradients(list(zip(grads, tvars)))
            # train_op = (tf.train.AdamOptimizer(self.learning_rate)
            #                     .minimize(cost))
        self.numerics = tf.add_check_numerics_ops()
        # ops to directly explore latent space
        # defaults to prior z ~ N(0, I)
        z_ = tf.placeholder_with_default(tf.random_normal([1, self.architecture[-1]]),
                                         shape=[None, self.architecture[-1]],
                                         name="latent_in")
        x_reconstructed_ = composeAll(decoding)(z_)
=======
            clipped = [(tf.clip_by_value(grad, -5, 5), tvar) # gradient clipping
                    for grad, tvar in grads_and_vars]
            train_op = optimizer.apply_gradients(clipped, global_step=global_step,
                                                 name="minimize_cost") # back-prop
>>>>>>> 630429dd

        return (x_in, dropout, z_mean, z_log_sigma, x_reconstructed,
                z_, x_reconstructed_, cost, global_step, train_op)

    def sampleGaussian(self, mu, log_sigma):
        """Draw sample from Gaussian with given shape, subject to random noise epsilon"""
        # (differentiably!) sample approximate posterior q(z|x)
        with tf.name_scope("sample_gaussian"):
            # reparameterization trick
            epsilon = tf.random_normal(tf.shape(log_sigma), name="epsilon")
<<<<<<< HEAD
            # multivariate gaussian ~ N(mu, sigma**2*I)
            # z ~ p(z|x)
            return mu + epsilon * tf.exp(log_sigma)
=======
            return mu + epsilon * tf.exp(log_sigma) # Norm(mu, I * sigma**2)
>>>>>>> 630429dd

    @staticmethod
    def crossEntropy(obs, actual, offset=1e-7):
        """Binary cross-entropy, per minibatch element"""
        # (tf.Tensor, tf.Tensor, float) -> tf.Tensor
        with tf.name_scope("cross_entropy"):
            # bound by clipping to avoid nan
            obs_ = tf.clip_by_value(obs, offset, 1 - offset)
            return -tf.reduce_sum(actual * tf.log(obs_) +
                                  (1 - actual) * tf.log(1 - obs_), 1)

    @staticmethod
    def l1_loss(obs, actual):
        """L1 loss (a.k.a. LAD), per minibatch element"""
        # (tf.Tensor, tf.Tensor, float) -> tf.Tensor
        with tf.name_scope("l1_loss"):
            return tf.reduce_sum(tf.abs(obs - actual) , 1)

    @staticmethod
    def l2_loss(obs, actual):
        """L2 loss (a.k.a. Euclidean / LSE), per minibatch element"""
        # (tf.Tensor, tf.Tensor, float) -> tf.Tensor
        with tf.name_scope("l2_loss"):
            return tf.reduce_sum(tf.square(obs - actual), 1)

    @staticmethod
    def kullbackLeibler(mu, log_sigma):
        """Kullback-Leibler divergence KL(q||p), per minibatch element"""
        # (tf.Tensor, tf.Tensor) -> tf.Tensor
        with tf.name_scope("KL_divergence"):
            # = 0.5 * (1 + log(sigma**2) - mu**2 - sigma**2)
            return -0.5 * tf.reduce_sum(1 + 2 * log_sigma - mu**2 - tf.exp(2 * log_sigma), 1)

    def encode(self, x):
        """Probabilistic encoder from inputs to latent distribution parameters;
        a.k.a. inference network q(z|x)
        """
        # np.array -> [float, float]
        feed_dict = {self.x_in: x}
        return self.sesh.run([self.z_mean, self.z_log_sigma], feed_dict=feed_dict)

    def decode(self, zs=None):
        """Generative decoder from latent space to reconstructions of input space;
        a.k.a. generative network p(x|z)
        """
        # (np.array | tf.Variable) -> np.array
        feed_dict = dict()
        if zs != None:
            is_tensor = lambda x: hasattr(x, "eval")
            zs = (self.sesh.run(zs) if is_tensor(zs) else zs) # coerce to np.array
            feed_dict.update({self.z_: zs})
        # else, zs defaults to draw from conjugate prior z ~ Norm(0, I)
        return self.sesh.run(self.x_reconstructed_, feed_dict=feed_dict)

    def vae(self, x):
        """End-to-end autoencoder"""
        # np.array -> np.array
        return self.decode(self.sampleGaussian(*self.encode(x)))

    def train(self, X, max_iter=np.inf, max_epochs=np.inf, cross_validate=True,
              verbose=True, save=False, outdir="./out", plots_outdir="./png"):
        if save:
            saver = tf.train.Saver(tf.all_variables())

        try:
            err_train = 0
            #err_cv = 0
            now = datetime.now().isoformat()[11:]
            print("------- Training begin: {} -------\n".format(now))

            while True:
                x, _ = X.train.next_batch(self.batch_size)
                feed_dict = {self.x_in: x, self.dropout_: self.dropout}
                fetches = [self.x_reconstructed, self.cost, self.global_step, self.train_op]
                x_reconstructed, cost, i, _ = self.sesh.run(fetches, feed_dict)

                err_train += cost

                if i%1000 == 0 and verbose:
                    print("round {} --> avg cost: ".format(i), err_train / i)

                if i%2000 == 0 and verbose and i >= 10000:
                    # view `n` examples of current minibatch inputs + reconstructions
                    plot.plotSubset(self, x, x_reconstructed, n=10, name="train",
                                    outdir=plots_outdir)

                    if cross_validate:
                        x, _ = X.validation.next_batch(self.batch_size)
                        feed_dict = {self.x_in: x}
                        fetches = [self.x_reconstructed, self.cost]
                        x_reconstructed, cost = self.sesh.run(fetches, feed_dict)

                        #err_cv += cost
                        print("round {} --> CV cost: ".format(i), cost)
                        plot.plotSubset(self, x, x_reconstructed, n=10, name="cv",
                                        outdir=plots_outdir)

                if i >= max_iter or X.train.epochs_completed >= max_epochs:
                    print("final avg cost (@ step {} = epoch {}): {}".format(
                        i, X.train.epochs_completed, err_train / i))
                    now = datetime.now().isoformat()[11:]
                    print("------- Training end: {} -------\n".format(now))

                    if save:
                        outfile = os.path.join(os.path.abspath(outdir), "{}_vae_{}".format(
                            self.datetime, "_".join(map(str, self.architecture))))
                        saver.save(self.sesh, outfile, global_step=self.step)
                    try:
                        self.logger.flush()
                        self.logger.close()
                    except(AttributeError): # not logging
                        continue
                    break

        except(KeyboardInterrupt):
            print("final avg cost (@ step {} = epoch {}): {}".format(
                i, X.train.epochs_completed, err_train / i))
            now = datetime.now().isoformat()[11:]
            print("------- Training end: {} -------\n".format(now))
            sys.exit(0)<|MERGE_RESOLUTION|>--- conflicted
+++ resolved
@@ -137,15 +137,7 @@
                 "trainable_variables") if "weights" in var.name]
             l2_reg = self.lambda_l2_reg * tf.add_n(regularizers)
             l2_reg = print_(l2_reg, "l2")
-<<<<<<< HEAD
-
-        # take mean over batch
-        # weighting reconstruction loss by some alpha (0, 1) increases relative weight of prior
-        cost = tf.reduce_mean(0.5 * rec_loss + kl_loss, name="cost") + l2_reg # TODO: weighting ?
-        # cost = tf.add(rec_loss, kl_loss, name="cost")
-=======
         cost += l2_reg
->>>>>>> 630429dd
         cost = print_(cost, "cost")
 
         # training
@@ -154,30 +146,10 @@
             optimizer = tf.train.AdamOptimizer(self.learning_rate)#, epsilon=1.)
             tvars = tf.trainable_variables()
             grads_and_vars = optimizer.compute_gradients(cost, tvars)
-<<<<<<< HEAD
-            # clipped = [(tf.clip_by_value(grad, -1, 1), tvar) # gradient clipping
-            clipped = [(tf.clip_by_value(grad, -5, 5), tvar) # gradient clipping
-                    for grad, tvar in grads_and_vars]
-            # self.global_norm = print_(tf.global_norm(tvars), "global norm")
-            # # grads, _ = tf.clip_by_global_norm(tf.gradients(cost, tvars), 1)
-            train_op = optimizer.apply_gradients(clipped, global_step=global_step,
-                                                 name="minimize_cost")
-            # #train_op = optimizer.apply_gradients(list(zip(grads, tvars)))
-            # train_op = (tf.train.AdamOptimizer(self.learning_rate)
-            #                     .minimize(cost))
-        self.numerics = tf.add_check_numerics_ops()
-        # ops to directly explore latent space
-        # defaults to prior z ~ N(0, I)
-        z_ = tf.placeholder_with_default(tf.random_normal([1, self.architecture[-1]]),
-                                         shape=[None, self.architecture[-1]],
-                                         name="latent_in")
-        x_reconstructed_ = composeAll(decoding)(z_)
-=======
             clipped = [(tf.clip_by_value(grad, -5, 5), tvar) # gradient clipping
                     for grad, tvar in grads_and_vars]
             train_op = optimizer.apply_gradients(clipped, global_step=global_step,
                                                  name="minimize_cost") # back-prop
->>>>>>> 630429dd
 
         return (x_in, dropout, z_mean, z_log_sigma, x_reconstructed,
                 z_, x_reconstructed_, cost, global_step, train_op)
@@ -188,13 +160,7 @@
         with tf.name_scope("sample_gaussian"):
             # reparameterization trick
             epsilon = tf.random_normal(tf.shape(log_sigma), name="epsilon")
-<<<<<<< HEAD
-            # multivariate gaussian ~ N(mu, sigma**2*I)
-            # z ~ p(z|x)
-            return mu + epsilon * tf.exp(log_sigma)
-=======
             return mu + epsilon * tf.exp(log_sigma) # Norm(mu, I * sigma**2)
->>>>>>> 630429dd
 
     @staticmethod
     def crossEntropy(obs, actual, offset=1e-7):
