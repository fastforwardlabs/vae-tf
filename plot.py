--- conflicted
+++ resolved
@@ -85,11 +85,7 @@
                   save=True, name="explore", outdir="."):
     """Util to explore low-dimensional manifold of latent space"""
     assert model.architecture[-1] == 2, "2-D plotting only works for latent space in R2!"
-<<<<<<< HEAD
-    # linear range; else inverse CDF [0, 1]
-=======
     # linear range; else ppf (percent point function) == inverse CDF [0, 1]
->>>>>>> dd848b40
     range_ = ((0, 1) if ppf else range_)
     min_, max_ = range_
     dim = int(model.architecture[0]**0.5)
