import os

import numpy as np
import tensorflow as tf

import plot
import vae

IMG_DIM = 28

ARCHITECTURE = [IMG_DIM**2, # 784 pixels
                500, 500, # intermediate encoding
                # 1024, 1024,
                #2] # latent space dims
                50]
# (and symmetrically back out again)

HYPERPARAMS = {
    "batch_size": 128,
    "learning_rate": 5E-4,#1E-3,
    "dropout": 0.9,
    "lambda_l2_reg": 1E-4,
    "nonlinearity": tf.nn.elu,
    # "nonlinearity": tf.nn.tanh,
    "squashing": tf.nn.sigmoid,
    "kl_ratio": 4
}

<<<<<<< HEAD
MAX_ITER = 20000#1E5#20000
=======
NAME = ""

MAX_ITER = 2**18#np.inf#20000#1E5#20000
>>>>>>> c6c5ee20
MAX_EPOCHS = np.inf#100

LOG_DIR = "./log/mnist"
METAGRAPH_DIR = "./out/mnist"
PLOTS_DIR = "./png/mnist"


def load_mnist():
    from tensorflow.examples.tutorials.mnist import input_data
    return input_data.read_data_sets("./data/MNIST_data")

def all_plots(model, mnist):
    if model.architecture[-1] == 2: # only works for 2-D latent
        print("Plotting in latent space...")
        plot_all_in_latent(model, mnist)
        print("Exploring latent...")
        plot.exploreLatent(model, nx=20, ny=20, range_=(-4, 4), outdir=PLOTS_DIR)

    print("Interpolating...")
    interpolate_digits(model, mnist)

    # print("Latent vector arithmetic...")
    # ORIG, TARGET = "A", "X"
    # from_font, to_font = fonts.train.random(2)
    # chars = (to_font[CHAR2ORD[ORIG]], from_font[CHAR2ORD[ORIG]], from_font[CHAR2ORD[TARGET]])
    # # chars[0] - chars[1] + chars[2]
    # plot.latent_arithmetic(model, *[np.expand_dims(c, 0) for c in chars], name=
    #                        "{}-{}+{}".format(ORIG, ORIG, TARGET), outdir=PLOTS_DIR)

def plot_all_in_latent(model, mnist):
    names = ("train", "validation", "test")
    datasets = (mnist.train, mnist.validation, mnist.test)
    for name, dataset in zip(names, datasets):
        plot.plotInLatent(model, dataset.images, dataset.labels, name=name,
                          outdir=PLOTS_DIR)

def interpolate_digits(model, mnist):
    imgs, labels = mnist.train.next_batch(100)
    idxs = np.random.randint(0, imgs.shape[0] - 1, 2)
    mus, _ = model.encode(np.vstack(imgs[i] for i in idxs))
    plot.interpolate(model, *mus, name="interpolate_{}->{}".format(
        *(labels[i] for i in idxs)), outdir=PLOTS_DIR)

def plot_all_end_to_end(model, mnist):
    names = ("train", "validation", "test")
    datasets = (mnist.train, mnist.validation, mnist.test)
    for name, dataset in zip(names, datasets):
        x, _ = dataset.next_batch(10)
        #feed_dict = {model.x_in: x}
        #fetches = model.x_reconstructed
        #x_reconstructed = model.sesh.run(fetches, feed_dict)
        x_reconstructed = model.vae(x)
        plot.plotSubset(model, x, x_reconstructed, n=10, name=name, outdir=PLOTS_DIR)

def test_mnist(to_reload=None):
    mnist = load_mnist()

    if to_reload:
        v = vae.VAE(ARCHITECTURE, HYPERPARAMS, meta_graph=to_reload)
        print("Loaded!")

    else:
        v = vae.VAE(ARCHITECTURE, HYPERPARAMS, log_dir=LOG_DIR)
        v.train(mnist, max_iter=MAX_ITER, max_epochs=MAX_EPOCHS, cross_validate=False,
                verbose=False,#True,
                save=True, outdir=METAGRAPH_DIR, plots_outdir=PLOTS_DIR)
        print("Trained!")

<<<<<<< HEAD
    plot.freeAssociate(v, outdir=PLOTS_DIR)
    # plot_all_end_to_end(v, mnist)
    #all_plots(v, mnist)
=======
    # all_plots(v, mnist)
>>>>>>> c6c5ee20
    #plot.randomWalk(v)


if __name__ == "__main__":
    tf.reset_default_graph()

    for DIR in (LOG_DIR, METAGRAPH_DIR, PLOTS_DIR):
        try:
            os.mkdir(DIR)
        except(FileExistsError):
            pass

    # test_mnist()
    test_mnist(to_reload="./out/mnist/160801_1234_vae_784_500_500_50-20000")<|MERGE_RESOLUTION|>--- conflicted
+++ resolved
@@ -26,13 +26,7 @@
     "kl_ratio": 4
 }
 
-<<<<<<< HEAD
 MAX_ITER = 20000#1E5#20000
-=======
-NAME = ""
-
-MAX_ITER = 2**18#np.inf#20000#1E5#20000
->>>>>>> c6c5ee20
 MAX_EPOCHS = np.inf#100
 
 LOG_DIR = "./log/mnist"
@@ -101,13 +95,9 @@
                 save=True, outdir=METAGRAPH_DIR, plots_outdir=PLOTS_DIR)
         print("Trained!")
 
-<<<<<<< HEAD
     plot.freeAssociate(v, outdir=PLOTS_DIR)
     # plot_all_end_to_end(v, mnist)
     #all_plots(v, mnist)
-=======
-    # all_plots(v, mnist)
->>>>>>> c6c5ee20
     #plot.randomWalk(v)
 
 
