--- conflicted
+++ resolved
@@ -6,10 +6,6 @@
 import plot
 import vae
 
-<<<<<<< HEAD
-
-=======
->>>>>>> 7198fe9b
 IMG_DIM = 28
 
 ARCHITECTURE = [IMG_DIM**2, # 784 pixels
@@ -30,15 +26,10 @@
     "kl_ratio": 4
 }
 
-<<<<<<< HEAD
-MAX_ITER = np.inf#20000#1E5#20000
-MAX_EPOCHS = 100
-=======
 NAME = ""
 
 MAX_ITER = 2**18#np.inf#20000#1E5#20000
 MAX_EPOCHS = np.inf#100
->>>>>>> 7198fe9b
 
 LOG_DIR = "./log/mnist"
 METAGRAPH_DIR = "./out/mnist"
