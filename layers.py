import tensorflow as tf


class Layer():
    """Neural network layer base class"""
    @staticmethod
    def wbVars(fan_in: int, fan_out: int):
        """Helper to initialize weights and biases, via He's adaptation
        of Xavier init for ReLUs: https://arxiv.org/pdf/1502.01852v1.pdf
        """
        # (int, int, bool) -> (tf.Variable, tf.Variable)
        stddev = tf.cast((2 / fan_in)**0.5, tf.float32)

        initial_w = tf.random_normal([fan_in, fan_out], stddev=stddev)
        initial_b = tf.zeros([fan_out])

        return (tf.Variable(initial_w, trainable=True, name="weights"),
                tf.Variable(initial_b, trainable=True, name="biases"))


class Dense(Layer):
    """Fully-connected layer"""
    def __init__(self, scope="dense_layer", size=None, dropout=1.,
                 nonlinearity=tf.identity):
        # (str, int, (float | tf.Tensor), tf.op)
        assert size, "Must specify layer size (num nodes)"
        self.scope = scope
        self.size = size
        self.dropout = dropout # keep_prob
        self.nonlinearity = nonlinearity

    def __call__(self, x):
<<<<<<< HEAD
        """Dense layer currying, to appy specified layer to any input tensor `x`"""
=======
        """Dense layer currying - appy specified layer to any input tensor `x`"""
>>>>>>> 8c086fbd
        # tf.Tensor -> tf.Tensor
        with tf.name_scope(self.scope):
            while True:
                try: # reuse weights if already initialized
                    return self.nonlinearity(tf.matmul(x, self.w) + self.b)
                except(AttributeError):
                    self.w, self.b = Layer.wbVars(x.get_shape()[1].value, self.size)
                    self.w = tf.nn.dropout(self.w, self.dropout)<|MERGE_RESOLUTION|>--- conflicted
+++ resolved
@@ -30,11 +30,7 @@
         self.nonlinearity = nonlinearity
 
     def __call__(self, x):
-<<<<<<< HEAD
         """Dense layer currying, to appy specified layer to any input tensor `x`"""
-=======
-        """Dense layer currying - appy specified layer to any input tensor `x`"""
->>>>>>> 8c086fbd
         # tf.Tensor -> tf.Tensor
         with tf.name_scope(self.scope):
             while True:
